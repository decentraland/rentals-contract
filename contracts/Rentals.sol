--- conflicted
+++ resolved
@@ -128,13 +128,9 @@
         address _feeCollector,
         uint256 _fee
     ) external initializer {
-<<<<<<< HEAD
         __ReentrancyGuard_init();
-        __EIP712_init("Rentals", "1");
-=======
         __NativeMetaTransaction_init("Rentals", "1");
         __NonceVerifiable_init();
->>>>>>> af0b6187
         _setToken(_token);
         _transferOwnership(_owner);
         _setFeeCollector(_feeCollector);
