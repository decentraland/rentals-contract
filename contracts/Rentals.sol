--- conflicted
+++ resolved
@@ -566,11 +566,7 @@
         }
 
         // Only transfer the ERC721 to this contract if it doesn't already have it.
-<<<<<<< HEAD
-        if (!isExtend && !isReRent && _ownerOf(address(asset), _rentParams.tokenId) != address(this)) {
-=======
         if (_ownerOf(address(asset), _rentParams.tokenId) != address(this)) {
->>>>>>> db27f2c9
             asset.safeTransferFrom(_rentParams.lessor, address(this), _rentParams.tokenId);
         }
 
