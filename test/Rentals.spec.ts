--- conflicted
+++ resolved
@@ -1193,43 +1193,6 @@
       ).to.be.revertedWith('Rentals#_verifyUnsafeTransfer: ASSET_TRANSFERRED_UNSAFELY')
     })
 
-<<<<<<< HEAD
-    it('should revert when accepting a listing twice in the same block with the same nonces', async () => {
-      // Disable automine so the transactions are included in the same block.
-      await network.provider.send('evm_setAutomine', [false])
-
-      await rentals
-        .connect(tenant)
-        .acceptListing(
-          { ...listingParams, signature: await getListingSignature(lessor, rentals, listingParams) },
-          acceptListingParams.operator,
-          acceptListingParams.index,
-          acceptListingParams.rentalDays,
-          acceptListingParams.fingerprint
-        )
-
-      await rentals
-        .connect(tenant)
-        .acceptListing(
-          { ...listingParams, signature: await getListingSignature(lessor, rentals, listingParams) },
-          acceptListingParams.operator,
-          acceptListingParams.index,
-          acceptListingParams.rentalDays,
-          acceptListingParams.fingerprint
-        )
-
-      await evmMine()
-      await network.provider.send('evm_setAutomine', [true])
-
-      const latestBlock = await network.provider.send('eth_getBlockByNumber', ['latest', false])
-
-      const claimTrxHash = latestBlock.transactions[1]
-      const claimTrxTrace = await network.provider.send('debug_traceTransaction', [claimTrxHash])
-      const encodedErrorMessage = `0x${claimTrxTrace.returnValue.substr(136)}`.replace(/0+$/, '')
-      const decodedErrorMessage = ethers.utils.toUtf8String(encodedErrorMessage)
-
-      expect(decodedErrorMessage).to.be.equal('NonceVerifiable#_verifyAssetNonce: ASSET_NONCE_MISSMATCH')
-=======
     it('should revert when the caller is different from the target provided in the listing', async () => {
       listingParams = { ...listingParams, target: extra.address }
 
@@ -1244,7 +1207,43 @@
             acceptListingParams.fingerprint
           )
       ).to.be.revertedWith('Rentals#acceptListing: TARGET_MISMATCH')
->>>>>>> 4272f93d
+    })
+
+    it('should revert when accepting a listing twice in the same block with the same nonces', async () => {
+      // Disable automine so the transactions are included in the same block.
+      await network.provider.send('evm_setAutomine', [false])
+
+      await rentals
+        .connect(tenant)
+        .acceptListing(
+          { ...listingParams, signature: await getListingSignature(lessor, rentals, listingParams) },
+          acceptListingParams.operator,
+          acceptListingParams.index,
+          acceptListingParams.rentalDays,
+          acceptListingParams.fingerprint
+        )
+
+      await rentals
+        .connect(tenant)
+        .acceptListing(
+          { ...listingParams, signature: await getListingSignature(lessor, rentals, listingParams) },
+          acceptListingParams.operator,
+          acceptListingParams.index,
+          acceptListingParams.rentalDays,
+          acceptListingParams.fingerprint
+        )
+
+      await evmMine()
+      await network.provider.send('evm_setAutomine', [true])
+
+      const latestBlock = await network.provider.send('eth_getBlockByNumber', ['latest', false])
+
+      const claimTrxHash = latestBlock.transactions[1]
+      const claimTrxTrace = await network.provider.send('debug_traceTransaction', [claimTrxHash])
+      const encodedErrorMessage = `0x${claimTrxTrace.returnValue.substr(136)}`.replace(/0+$/, '')
+      const decodedErrorMessage = ethers.utils.toUtf8String(encodedErrorMessage)
+
+      expect(decodedErrorMessage).to.be.equal('NonceVerifiable#_verifyAssetNonce: ASSET_NONCE_MISSMATCH')
     })
   })
 
